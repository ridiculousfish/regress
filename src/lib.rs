/*!

# regress - REGex in Rust with EcmaScript Syntax

This crate provides a regular expression engine which targets EcmaScript (aka JavaScript) regular expression syntax.

# Example: test if a string contains a match

```rust
use regress::Regex;
let re = Regex::new(r"\d{4}").unwrap();
let matched = re.find("2020-20-05").is_some();
assert!(matched);
```

# Example: iterating over matches

Here we use a backreference to find doubled characters:

```rust
use regress::Regex;
let re = Regex::new(r"(\w)\1").unwrap();
let text = "Frankly, Miss Piggy, I don't give a hoot!";
for m in re.find_iter(text) {
    println!("{}", &text[m.range()])
}
// Output: ss
// Output: gg
// Output: oo

```

# Example: using capture groups

Capture groups are available in the `Match` object produced by a successful match.
A capture group is a range of byte indexes into the original string.

```rust
use regress::Regex;
let re = Regex::new(r"(\d{4})").unwrap();
let text = "Today is 2020-20-05";
let m = re.find(text).unwrap();
let group = m.group(1).unwrap();
println!("Year: {}", &text[group]);
// Output: Year: 2020
```

<<<<<<< HEAD
# Example: using with Pattern trait (nightly only)

When the `pattern` feature is enabled and using nightly Rust, `Regex` can be used with standard string methods:

```rust,ignore
#![feature(pattern)]
use regress::Regex;
let re = Regex::new(r"\d+").unwrap();
let text = "abc123def456";

// Use with str methods
assert_eq!(text.find(&re), Some(3));
assert!(text.contains(&re));
let parts: Vec<&str> = text.split(&re).collect();
assert_eq!(parts, vec!["abc", "def", ""]);
=======
# Example: escaping strings for literal matching

Use the `escape` function to escape special regex characters in a string:

```rust
use regress::{escape, Regex};
let user_input = "How much $ do you have? (in dollars)";
let escaped = escape(user_input);
let re = Regex::new(&escaped).unwrap();
assert!(re.find(user_input).is_some());
>>>>>>> fbbf34e3
```

# Supported Syntax

regress targets ES 2018 syntax. You can refer to the many resources about JavaScript regex syntax.

There are some features which have yet to be implemented:

- Named character classes liks `[[:alpha:]]`
- Unicode property escapes like `\p{Sc}`

Note the parser assumes the `u` (Unicode) flag, as the non-Unicode path is tied to JS's UCS-2 string encoding and the semantics cannot be usefully expressed in Rust.

# Unicode remarks

regress supports Unicode case folding. For example:

```rust
use regress::Regex;
let re = Regex::with_flags("\u{00B5}", "i").unwrap();
assert!(re.find("\u{03BC}").is_some());
```

Here the U+00B5 (micro sign) was case-insensitively matched against U+03BC (small letter mu).

regress does NOT perform normalization. For example,  e-with-accute-accent can be precomposed or decomposed, and these are treated as not equivalent:

```rust
use regress::{Regex, Flags};
let re = Regex::new("\u{00E9}").unwrap();
assert!(re.find("\u{0065}\u{0301}").is_none());
```

This agrees with JavaScript semantics. Perform any required normalization before regex matching.

## Ascii matching

regress has an "ASCII mode" which treats each 8-bit quantity as a separate character.
This may provide improved performance if you do not need Unicode semantics, because it can avoid decoding UTF-8 and has simpler (ASCII-only) case-folding.

Example:

```rust
use regress::Regex;
let re = Regex::with_flags("BC", "i").unwrap();
assert!(re.find("abcd").is_some());
```


# Comparison to regex crate

regress supports features that regex does not, in particular backreferences and zero-width lookaround assertions.
However the regex crate provides linear-time matching guarantees, while regress does not. This difference is due
to the architecture: regex uses finite automata while regress uses "classical backtracking."

# Comparison to fancy-regex crate

fancy-regex wraps the regex crate and extends it with PCRE-style syntactic features. regress has more complete support for these features: backreferences may be case-insensitive, and lookbehinds may be arbitrary-width.

# Architecture

regress has a parser, intermediate representation, optimizer which acts on the IR, bytecode emitter, and two bytecode interpreters, referred to as "backends".

The major interpreter is the "classical backtracking" which uses an explicit backtracking stack, similar to JS implementations. There is also the "PikeVM" pseudo-toy backend which is mainly used for testing and verification.

# Crate features

- **utf16**. When enabled, additional APIs are made available that allow matching text formatted in UTF-16 and UCS-2 (`&[u16]`) without going through a conversion to and from UTF-8 (`&str`) first. This is particularly useful when interacting with and/or (re)implementing existing systems that use those encodings, such as JavaScript, Windows, and the JVM.

- **pattern**. When enabled (nightly only), implements the `std::str::pattern::Pattern` trait for `Regex`, allowing it to be used with standard string methods like `str::find`, `str::contains`, `str::split`, etc.

*/

#![cfg_attr(not(feature = "std"), no_std)]
#![cfg_attr(feature = "pattern", feature(pattern))]
#![warn(clippy::all)]
#![allow(clippy::upper_case_acronyms, clippy::match_like_matches_macro)]
// Clippy's manual_range_contains suggestion produces worse codegen.
#![allow(clippy::manual_range_contains)]

#[cfg(not(feature = "std"))]
#[macro_use]
extern crate alloc;

pub use crate::api::*;

#[macro_use]
mod util;

mod api;
mod bytesearch;
mod charclasses;
mod classicalbacktrack;
mod codepointset;
mod cursor;
mod emit;
mod exec;
mod indexing;
mod insn;
mod ir;
mod matchers;
mod optimizer;
mod parse;
mod position;
mod scm;
mod startpredicate;
mod types;
mod unicode;
mod unicodetables;

#[cfg(feature = "backend-pikevm")]
mod pikevm;<|MERGE_RESOLUTION|>--- conflicted
+++ resolved
@@ -45,7 +45,6 @@
 // Output: Year: 2020
 ```
 
-<<<<<<< HEAD
 # Example: using with Pattern trait (nightly only)
 
 When the `pattern` feature is enabled and using nightly Rust, `Regex` can be used with standard string methods:
@@ -61,7 +60,8 @@
 assert!(text.contains(&re));
 let parts: Vec<&str> = text.split(&re).collect();
 assert_eq!(parts, vec!["abc", "def", ""]);
-=======
+```
+
 # Example: escaping strings for literal matching
 
 Use the `escape` function to escape special regex characters in a string:
@@ -72,7 +72,6 @@
 let escaped = escape(user_input);
 let re = Regex::new(&escaped).unwrap();
 assert!(re.find(user_input).is_some());
->>>>>>> fbbf34e3
 ```
 
 # Supported Syntax
