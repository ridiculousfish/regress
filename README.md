# regress - REGex in Rust with EcmaScript Syntax

oh no why

## Introduction

regress is a backtracking regular expression engine implemented in Rust, which targets JavaScript regular expression syntax. See [the crate documentation](https://docs.rs/regress) for more.

It's fast, Unicode-aware, has few dependencies, and has a big test suite. It makes fewer guarantees than the `regex` crate but it enables more syntactic features, such as backreferences and lookaround assertions.

### Fun Tools

The `regress-tool` binary can be used for some fun.

You can see how things get compiled with the `dump-phases` cli flag:

    > cargo run 'x{3,4}' 'i' --dump-phases

You can run a little benchmark too, for example:

    > cargo run --release -- 'abcd' 'i' --bench ~/3200.txt

## Want to contribute?

This was my first Rust program so no doubt there is room for improvement.

There's lots of stuff still missing, maybe you want to contribute?

### Currently Missing Features

<<<<<<< HEAD
- An API for escaping a string to make it a literal
=======
- An API for replacing a string while substituting in capture groups (e.g. with `$1`)
>>>>>>> f1d839ef
- Implementing `std::str::pattern::Pattern`

### Missing Performance Optimizations

- Anchored matches like `^abc` still perform a string search. We should compute whether the whole regex is anchored, and optimize matching if so.
- Non-greedy loops like `.*?` will eagerly compute their maximum match. This doesn't affect correctness but it does mean they may match more than they should.
- Pure literal searches should use Boyer-Moore or etc.
- There are lots of vectorization opportunities.<|MERGE_RESOLUTION|>--- conflicted
+++ resolved
@@ -28,11 +28,6 @@
 
 ### Currently Missing Features
 
-<<<<<<< HEAD
-- An API for escaping a string to make it a literal
-=======
-- An API for replacing a string while substituting in capture groups (e.g. with `$1`)
->>>>>>> f1d839ef
 - Implementing `std::str::pattern::Pattern`
 
 ### Missing Performance Optimizations
